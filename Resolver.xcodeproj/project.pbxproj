// !$*UTF8*$!
{
	archiveVersion = 1;
	classes = {
	};
	objectVersion = 46;
	objects = {

/* Begin PBXAggregateTarget section */
		"Resolver::ResolverPackageTests::ProductTarget" /* ResolverPackageTests */ = {
			isa = PBXAggregateTarget;
			buildConfigurationList = OBJ_49 /* Build configuration list for PBXAggregateTarget "ResolverPackageTests" */;
			buildPhases = (
			);
			dependencies = (
				OBJ_52 /* PBXTargetDependency */,
			);
			name = ResolverPackageTests;
			productName = ResolverPackageTests;
		};
/* End PBXAggregateTarget section */

/* Begin PBXBuildFile section */
		4C9BFB0C2357D98800E6FB80 /* ResolverInjectedTests.swift in Sources */ = {isa = PBXBuildFile; fileRef = 4C9BFB0B2357D98800E6FB80 /* ResolverInjectedTests.swift */; };
		OBJ_40 /* Resolver.swift in Sources */ = {isa = PBXBuildFile; fileRef = OBJ_9 /* Resolver.swift */; };
		OBJ_47 /* Package.swift in Sources */ = {isa = PBXBuildFile; fileRef = OBJ_6 /* Package.swift */; };
		OBJ_58 /* ResolverBasicTests.swift in Sources */ = {isa = PBXBuildFile; fileRef = OBJ_12 /* ResolverBasicTests.swift */; };
		OBJ_59 /* ResolverClassTests.swift in Sources */ = {isa = PBXBuildFile; fileRef = OBJ_13 /* ResolverClassTests.swift */; };
		OBJ_60 /* ResolverContainerTests.swift in Sources */ = {isa = PBXBuildFile; fileRef = OBJ_14 /* ResolverContainerTests.swift */; };
		OBJ_61 /* ResolverNameTests.swift in Sources */ = {isa = PBXBuildFile; fileRef = OBJ_15 /* ResolverNameTests.swift */; };
		OBJ_62 /* ResolverProtocolTests.swift in Sources */ = {isa = PBXBuildFile; fileRef = OBJ_16 /* ResolverProtocolTests.swift */; };
		OBJ_63 /* ResolverScopeNameTests.swift in Sources */ = {isa = PBXBuildFile; fileRef = OBJ_17 /* ResolverScopeNameTests.swift */; };
		OBJ_64 /* ResolverScopeReferenceTests.swift in Sources */ = {isa = PBXBuildFile; fileRef = OBJ_18 /* ResolverScopeReferenceTests.swift */; };
		OBJ_65 /* ResolverScopeValueTests.swift in Sources */ = {isa = PBXBuildFile; fileRef = OBJ_19 /* ResolverScopeValueTests.swift */; };
		OBJ_66 /* ResolverStoryboardTests.swift in Sources */ = {isa = PBXBuildFile; fileRef = OBJ_20 /* ResolverStoryboardTests.swift */; };
		OBJ_68 /* TestData.swift in Sources */ = {isa = PBXBuildFile; fileRef = OBJ_22 /* TestData.swift */; };
		OBJ_69 /* XCTestManifests.swift in Sources */ = {isa = PBXBuildFile; fileRef = OBJ_23 /* XCTestManifests.swift */; };
		OBJ_71 /* Resolver.framework in Frameworks */ = {isa = PBXBuildFile; fileRef = "Resolver::Resolver::Product" /* Resolver.framework */; };
/* End PBXBuildFile section */

/* Begin PBXContainerItemProxy section */
		4C93707F22C5695D004DC55A /* PBXContainerItemProxy */ = {
			isa = PBXContainerItemProxy;
			containerPortal = OBJ_1 /* Project object */;
			proxyType = 1;
			remoteGlobalIDString = "Resolver::Resolver";
			remoteInfo = Resolver;
		};
		4C93708022C5695D004DC55A /* PBXContainerItemProxy */ = {
			isa = PBXContainerItemProxy;
			containerPortal = OBJ_1 /* Project object */;
			proxyType = 1;
			remoteGlobalIDString = "Resolver::ResolverTests";
			remoteInfo = ResolverTests;
		};
/* End PBXContainerItemProxy section */

/* Begin PBXFileReference section */
		4C9BFB0B2357D98800E6FB80 /* ResolverInjectedTests.swift */ = {isa = PBXFileReference; fileEncoding = 4; lastKnownFileType = sourcecode.swift; path = ResolverInjectedTests.swift; sourceTree = "<group>"; };
		OBJ_12 /* ResolverBasicTests.swift */ = {isa = PBXFileReference; lastKnownFileType = sourcecode.swift; path = ResolverBasicTests.swift; sourceTree = "<group>"; };
		OBJ_13 /* ResolverClassTests.swift */ = {isa = PBXFileReference; lastKnownFileType = sourcecode.swift; path = ResolverClassTests.swift; sourceTree = "<group>"; };
		OBJ_14 /* ResolverContainerTests.swift */ = {isa = PBXFileReference; lastKnownFileType = sourcecode.swift; path = ResolverContainerTests.swift; sourceTree = "<group>"; };
		OBJ_15 /* ResolverNameTests.swift */ = {isa = PBXFileReference; lastKnownFileType = sourcecode.swift; path = ResolverNameTests.swift; sourceTree = "<group>"; };
		OBJ_16 /* ResolverProtocolTests.swift */ = {isa = PBXFileReference; lastKnownFileType = sourcecode.swift; path = ResolverProtocolTests.swift; sourceTree = "<group>"; };
		OBJ_17 /* ResolverScopeNameTests.swift */ = {isa = PBXFileReference; lastKnownFileType = sourcecode.swift; path = ResolverScopeNameTests.swift; sourceTree = "<group>"; };
		OBJ_18 /* ResolverScopeReferenceTests.swift */ = {isa = PBXFileReference; lastKnownFileType = sourcecode.swift; path = ResolverScopeReferenceTests.swift; sourceTree = "<group>"; };
		OBJ_19 /* ResolverScopeValueTests.swift */ = {isa = PBXFileReference; lastKnownFileType = sourcecode.swift; path = ResolverScopeValueTests.swift; sourceTree = "<group>"; };
		OBJ_20 /* ResolverStoryboardTests.swift */ = {isa = PBXFileReference; lastKnownFileType = sourcecode.swift; path = ResolverStoryboardTests.swift; sourceTree = "<group>"; };
		OBJ_22 /* TestData.swift */ = {isa = PBXFileReference; lastKnownFileType = sourcecode.swift; path = TestData.swift; sourceTree = "<group>"; };
		OBJ_23 /* XCTestManifests.swift */ = {isa = PBXFileReference; lastKnownFileType = sourcecode.swift; path = XCTestManifests.swift; sourceTree = "<group>"; };
		OBJ_27 /* Documentation */ = {isa = PBXFileReference; lastKnownFileType = folder; path = Documentation; sourceTree = SOURCE_ROOT; };
		OBJ_29 /* CODE_OF_CONDUCT.md */ = {isa = PBXFileReference; lastKnownFileType = net.daringfireball.markdown; path = CODE_OF_CONDUCT.md; sourceTree = "<group>"; };
		OBJ_30 /* LICENSE */ = {isa = PBXFileReference; lastKnownFileType = text; path = LICENSE; sourceTree = "<group>"; };
		OBJ_31 /* CHANGELOG */ = {isa = PBXFileReference; lastKnownFileType = text; path = CHANGELOG; sourceTree = "<group>"; };
		OBJ_32 /* Resolver.podspec */ = {isa = PBXFileReference; lastKnownFileType = text; path = Resolver.podspec; sourceTree = "<group>"; };
		OBJ_33 /* README.md */ = {isa = PBXFileReference; lastKnownFileType = net.daringfireball.markdown; path = README.md; sourceTree = "<group>"; };
		OBJ_34 /* _config.yml */ = {isa = PBXFileReference; lastKnownFileType = text; path = _config.yml; sourceTree = "<group>"; };
		OBJ_6 /* Package.swift */ = {isa = PBXFileReference; explicitFileType = sourcecode.swift; path = Package.swift; sourceTree = "<group>"; };
		OBJ_9 /* Resolver.swift */ = {isa = PBXFileReference; lastKnownFileType = sourcecode.swift; path = Resolver.swift; sourceTree = "<group>"; };
		"Resolver::Resolver::Product" /* Resolver.framework */ = {isa = PBXFileReference; explicitFileType = wrapper.framework; path = Resolver.framework; sourceTree = BUILT_PRODUCTS_DIR; };
		"Resolver::ResolverTests::Product" /* ResolverTests.xctest */ = {isa = PBXFileReference; explicitFileType = wrapper.cfbundle; path = ResolverTests.xctest; sourceTree = BUILT_PRODUCTS_DIR; };
/* End PBXFileReference section */

/* Begin PBXFrameworksBuildPhase section */
		OBJ_41 /* Frameworks */ = {
			isa = PBXFrameworksBuildPhase;
			buildActionMask = 0;
			files = (
			);
			runOnlyForDeploymentPostprocessing = 0;
		};
		OBJ_70 /* Frameworks */ = {
			isa = PBXFrameworksBuildPhase;
			buildActionMask = 0;
			files = (
				OBJ_71 /* Resolver.framework in Frameworks */,
			);
			runOnlyForDeploymentPostprocessing = 0;
		};
/* End PBXFrameworksBuildPhase section */

/* Begin PBXGroup section */
		OBJ_10 /* Tests */ = {
			isa = PBXGroup;
			children = (
				OBJ_11 /* ResolverTests */,
			);
			name = Tests;
			sourceTree = SOURCE_ROOT;
		};
		OBJ_11 /* ResolverTests */ = {
			isa = PBXGroup;
			children = (
				OBJ_12 /* ResolverBasicTests.swift */,
				OBJ_13 /* ResolverClassTests.swift */,
				OBJ_14 /* ResolverContainerTests.swift */,
				OBJ_15 /* ResolverNameTests.swift */,
				OBJ_16 /* ResolverProtocolTests.swift */,
				OBJ_17 /* ResolverScopeNameTests.swift */,
				OBJ_18 /* ResolverScopeReferenceTests.swift */,
				OBJ_19 /* ResolverScopeValueTests.swift */,
				OBJ_20 /* ResolverStoryboardTests.swift */,
				4C9BFB0B2357D98800E6FB80 /* ResolverInjectedTests.swift */,
				OBJ_22 /* TestData.swift */,
				OBJ_23 /* XCTestManifests.swift */,
			);
			name = ResolverTests;
			path = Tests/ResolverTests;
			sourceTree = SOURCE_ROOT;
		};
		OBJ_24 /* Products */ = {
			isa = PBXGroup;
			children = (
				"Resolver::ResolverTests::Product" /* ResolverTests.xctest */,
				"Resolver::Resolver::Product" /* Resolver.framework */,
			);
			name = Products;
			sourceTree = BUILT_PRODUCTS_DIR;
		};
		OBJ_5 = {
			isa = PBXGroup;
			children = (
				OBJ_6 /* Package.swift */,
				OBJ_7 /* Sources */,
				OBJ_10 /* Tests */,
				OBJ_24 /* Products */,
				OBJ_27 /* Documentation */,
				OBJ_29 /* CODE_OF_CONDUCT.md */,
				OBJ_30 /* LICENSE */,
				OBJ_31 /* CHANGELOG */,
				OBJ_32 /* Resolver.podspec */,
				OBJ_33 /* README.md */,
				OBJ_34 /* _config.yml */,
			);
			sourceTree = "<group>";
		};
		OBJ_7 /* Sources */ = {
			isa = PBXGroup;
			children = (
				OBJ_8 /* Resolver */,
			);
			name = Sources;
			sourceTree = SOURCE_ROOT;
		};
		OBJ_8 /* Resolver */ = {
			isa = PBXGroup;
			children = (
				OBJ_9 /* Resolver.swift */,
			);
			name = Resolver;
			path = Sources/Resolver;
			sourceTree = SOURCE_ROOT;
		};
/* End PBXGroup section */

/* Begin PBXNativeTarget section */
		"Resolver::Resolver" /* Resolver */ = {
			isa = PBXNativeTarget;
			buildConfigurationList = OBJ_36 /* Build configuration list for PBXNativeTarget "Resolver" */;
			buildPhases = (
				OBJ_39 /* Sources */,
				OBJ_41 /* Frameworks */,
			);
			buildRules = (
			);
			dependencies = (
			);
			name = Resolver;
			productName = Resolver;
			productReference = "Resolver::Resolver::Product" /* Resolver.framework */;
			productType = "com.apple.product-type.framework";
		};
		"Resolver::ResolverTests" /* ResolverTests */ = {
			isa = PBXNativeTarget;
			buildConfigurationList = OBJ_54 /* Build configuration list for PBXNativeTarget "ResolverTests" */;
			buildPhases = (
				OBJ_57 /* Sources */,
				OBJ_70 /* Frameworks */,
			);
			buildRules = (
			);
			dependencies = (
				OBJ_72 /* PBXTargetDependency */,
			);
			name = ResolverTests;
			productName = ResolverTests;
			productReference = "Resolver::ResolverTests::Product" /* ResolverTests.xctest */;
			productType = "com.apple.product-type.bundle.unit-test";
		};
		"Resolver::SwiftPMPackageDescription" /* ResolverPackageDescription */ = {
			isa = PBXNativeTarget;
			buildConfigurationList = OBJ_43 /* Build configuration list for PBXNativeTarget "ResolverPackageDescription" */;
			buildPhases = (
				OBJ_46 /* Sources */,
			);
			buildRules = (
			);
			dependencies = (
			);
			name = ResolverPackageDescription;
			productName = ResolverPackageDescription;
			productType = "com.apple.product-type.framework";
		};
/* End PBXNativeTarget section */

/* Begin PBXProject section */
		OBJ_1 /* Project object */ = {
			isa = PBXProject;
			attributes = {
				LastSwiftMigration = 9999;
				LastUpgradeCheck = 9999;
			};
			buildConfigurationList = OBJ_2 /* Build configuration list for PBXProject "Resolver" */;
			compatibilityVersion = "Xcode 3.2";
			developmentRegion = English;
			hasScannedForEncodings = 0;
			knownRegions = (
				English,
				en,
			);
			mainGroup = OBJ_5;
			productRefGroup = OBJ_24 /* Products */;
			projectDirPath = "";
			projectRoot = "";
			targets = (
				"Resolver::Resolver" /* Resolver */,
				"Resolver::SwiftPMPackageDescription" /* ResolverPackageDescription */,
				"Resolver::ResolverPackageTests::ProductTarget" /* ResolverPackageTests */,
				"Resolver::ResolverTests" /* ResolverTests */,
			);
		};
/* End PBXProject section */

/* Begin PBXSourcesBuildPhase section */
		OBJ_39 /* Sources */ = {
			isa = PBXSourcesBuildPhase;
			buildActionMask = 0;
			files = (
				OBJ_40 /* Resolver.swift in Sources */,
			);
			runOnlyForDeploymentPostprocessing = 0;
		};
		OBJ_46 /* Sources */ = {
			isa = PBXSourcesBuildPhase;
			buildActionMask = 0;
			files = (
				OBJ_47 /* Package.swift in Sources */,
			);
			runOnlyForDeploymentPostprocessing = 0;
		};
		OBJ_57 /* Sources */ = {
			isa = PBXSourcesBuildPhase;
			buildActionMask = 0;
			files = (
				OBJ_58 /* ResolverBasicTests.swift in Sources */,
				4C9BFB0C2357D98800E6FB80 /* ResolverInjectedTests.swift in Sources */,
				OBJ_59 /* ResolverClassTests.swift in Sources */,
				OBJ_60 /* ResolverContainerTests.swift in Sources */,
				OBJ_61 /* ResolverNameTests.swift in Sources */,
				OBJ_62 /* ResolverProtocolTests.swift in Sources */,
				OBJ_63 /* ResolverScopeNameTests.swift in Sources */,
				OBJ_64 /* ResolverScopeReferenceTests.swift in Sources */,
				OBJ_65 /* ResolverScopeValueTests.swift in Sources */,
				OBJ_66 /* ResolverStoryboardTests.swift in Sources */,
				OBJ_68 /* TestData.swift in Sources */,
				OBJ_69 /* XCTestManifests.swift in Sources */,
			);
			runOnlyForDeploymentPostprocessing = 0;
		};
/* End PBXSourcesBuildPhase section */

/* Begin PBXTargetDependency section */
		OBJ_52 /* PBXTargetDependency */ = {
			isa = PBXTargetDependency;
			target = "Resolver::ResolverTests" /* ResolverTests */;
			targetProxy = 4C93708022C5695D004DC55A /* PBXContainerItemProxy */;
		};
		OBJ_72 /* PBXTargetDependency */ = {
			isa = PBXTargetDependency;
			target = "Resolver::Resolver" /* Resolver */;
			targetProxy = 4C93707F22C5695D004DC55A /* PBXContainerItemProxy */;
		};
/* End PBXTargetDependency section */

/* Begin XCBuildConfiguration section */
		OBJ_3 /* Debug */ = {
			isa = XCBuildConfiguration;
			buildSettings = {
				CLANG_ENABLE_OBJC_ARC = YES;
				COMBINE_HIDPI_IMAGES = YES;
				COPY_PHASE_STRIP = NO;
				DEBUG_INFORMATION_FORMAT = dwarf;
				DYLIB_INSTALL_NAME_BASE = "@rpath";
				ENABLE_NS_ASSERTIONS = YES;
				GCC_OPTIMIZATION_LEVEL = 0;
				GCC_PREPROCESSOR_DEFINITIONS = (
					"$(inherited)",
					"SWIFT_PACKAGE=1",
					"DEBUG=1",
				);
				IPHONEOS_DEPLOYMENT_TARGET = 11.0;
				MACOSX_DEPLOYMENT_TARGET = 10.14;
				ONLY_ACTIVE_ARCH = YES;
				OTHER_SWIFT_FLAGS = "-DXcode";
				PRODUCT_NAME = "$(TARGET_NAME)";
				SDKROOT = macosx;
				SUPPORTED_PLATFORMS = "macosx iphoneos iphonesimulator appletvos appletvsimulator watchos watchsimulator";
				SWIFT_ACTIVE_COMPILATION_CONDITIONS = "$(inherited) SWIFT_PACKAGE DEBUG";
				SWIFT_OPTIMIZATION_LEVEL = "-Onone";
				USE_HEADERMAP = NO;
			};
			name = Debug;
		};
		OBJ_37 /* Debug */ = {
			isa = XCBuildConfiguration;
			buildSettings = {
<<<<<<< HEAD
				APPLICATION_EXTENSION_API_ONLY = YES;
=======
				CURRENT_PROJECT_VERSION = 1;
>>>>>>> 9d0daeee
				ENABLE_TESTABILITY = YES;
				FRAMEWORK_SEARCH_PATHS = (
					"$(inherited)",
					"$(PLATFORM_DIR)/Developer/Library/Frameworks",
				);
				HEADER_SEARCH_PATHS = "$(inherited)";
				INFOPLIST_FILE = Resolver.xcodeproj/Resolver_Info.plist;
				IPHONEOS_DEPLOYMENT_TARGET = 11.0;
				LD_RUNPATH_SEARCH_PATHS = "$(inherited) $(TOOLCHAIN_DIR)/usr/lib/swift/macosx";
				MACOSX_DEPLOYMENT_TARGET = 10.14;
				MARKETING_VERSION = 1.1.2;
				OTHER_CFLAGS = "$(inherited)";
				OTHER_LDFLAGS = "$(inherited)";
				OTHER_SWIFT_FLAGS = "$(inherited)";
				PRODUCT_BUNDLE_IDENTIFIER = Resolver;
				PRODUCT_MODULE_NAME = "$(TARGET_NAME:c99extidentifier)";
				PRODUCT_NAME = "$(TARGET_NAME:c99extidentifier)";
				SDKROOT = iphoneos;
				SKIP_INSTALL = YES;
				SUPPORTED_PLATFORMS = "iphonesimulator iphoneos";
				SWIFT_ACTIVE_COMPILATION_CONDITIONS = "$(inherited)";
				SWIFT_VERSION = 5.0;
				TARGET_NAME = Resolver;
				TVOS_DEPLOYMENT_TARGET = 13.0;
				WATCHOS_DEPLOYMENT_TARGET = 6.0;
			};
			name = Debug;
		};
		OBJ_38 /* Release */ = {
			isa = XCBuildConfiguration;
			buildSettings = {
<<<<<<< HEAD
				APPLICATION_EXTENSION_API_ONLY = YES;
=======
				CURRENT_PROJECT_VERSION = 1;
>>>>>>> 9d0daeee
				ENABLE_TESTABILITY = YES;
				FRAMEWORK_SEARCH_PATHS = (
					"$(inherited)",
					"$(PLATFORM_DIR)/Developer/Library/Frameworks",
				);
				HEADER_SEARCH_PATHS = "$(inherited)";
				INFOPLIST_FILE = Resolver.xcodeproj/Resolver_Info.plist;
				IPHONEOS_DEPLOYMENT_TARGET = 11.0;
				LD_RUNPATH_SEARCH_PATHS = "$(inherited) $(TOOLCHAIN_DIR)/usr/lib/swift/macosx";
				MACOSX_DEPLOYMENT_TARGET = 10.14;
				MARKETING_VERSION = 1.1.2;
				OTHER_CFLAGS = "$(inherited)";
				OTHER_LDFLAGS = "$(inherited)";
				OTHER_SWIFT_FLAGS = "$(inherited)";
				PRODUCT_BUNDLE_IDENTIFIER = Resolver;
				PRODUCT_MODULE_NAME = "$(TARGET_NAME:c99extidentifier)";
				PRODUCT_NAME = "$(TARGET_NAME:c99extidentifier)";
				SDKROOT = iphoneos;
				SKIP_INSTALL = YES;
				SUPPORTED_PLATFORMS = "iphonesimulator iphoneos";
				SWIFT_ACTIVE_COMPILATION_CONDITIONS = "$(inherited)";
				SWIFT_VERSION = 5.0;
				TARGET_NAME = Resolver;
				TVOS_DEPLOYMENT_TARGET = 13.0;
				WATCHOS_DEPLOYMENT_TARGET = 6.0;
			};
			name = Release;
		};
		OBJ_4 /* Release */ = {
			isa = XCBuildConfiguration;
			buildSettings = {
				CLANG_ENABLE_OBJC_ARC = YES;
				COMBINE_HIDPI_IMAGES = YES;
				COPY_PHASE_STRIP = YES;
				DEBUG_INFORMATION_FORMAT = "dwarf-with-dsym";
				DYLIB_INSTALL_NAME_BASE = "@rpath";
				GCC_OPTIMIZATION_LEVEL = s;
				GCC_PREPROCESSOR_DEFINITIONS = (
					"$(inherited)",
					"SWIFT_PACKAGE=1",
				);
				IPHONEOS_DEPLOYMENT_TARGET = 11.0;
				MACOSX_DEPLOYMENT_TARGET = 10.14;
				OTHER_SWIFT_FLAGS = "-DXcode";
				PRODUCT_NAME = "$(TARGET_NAME)";
				SDKROOT = macosx;
				SUPPORTED_PLATFORMS = "macosx iphoneos iphonesimulator appletvos appletvsimulator watchos watchsimulator";
				SWIFT_ACTIVE_COMPILATION_CONDITIONS = "$(inherited) SWIFT_PACKAGE";
				SWIFT_OPTIMIZATION_LEVEL = "-Owholemodule";
				USE_HEADERMAP = NO;
			};
			name = Release;
		};
		OBJ_44 /* Debug */ = {
			isa = XCBuildConfiguration;
			buildSettings = {
				LD = /usr/bin/true;
				OTHER_SWIFT_FLAGS = "-swift-version 5 -I $(TOOLCHAIN_DIR)/usr/lib/swift/pm/4_2 -target x86_64-apple-macosx10.10 -sdk /Applications/Xcode-1021.app/Contents/Developer/Platforms/MacOSX.platform/Developer/SDKs/MacOSX10.14.sdk";
				SWIFT_VERSION = 5.0;
			};
			name = Debug;
		};
		OBJ_45 /* Release */ = {
			isa = XCBuildConfiguration;
			buildSettings = {
				LD = /usr/bin/true;
				OTHER_SWIFT_FLAGS = "-swift-version 5 -I $(TOOLCHAIN_DIR)/usr/lib/swift/pm/4_2 -target x86_64-apple-macosx10.10 -sdk /Applications/Xcode-1021.app/Contents/Developer/Platforms/MacOSX.platform/Developer/SDKs/MacOSX10.14.sdk";
				SWIFT_VERSION = 5.0;
			};
			name = Release;
		};
		OBJ_50 /* Debug */ = {
			isa = XCBuildConfiguration;
			buildSettings = {
			};
			name = Debug;
		};
		OBJ_51 /* Release */ = {
			isa = XCBuildConfiguration;
			buildSettings = {
			};
			name = Release;
		};
		OBJ_55 /* Debug */ = {
			isa = XCBuildConfiguration;
			buildSettings = {
				CLANG_ENABLE_MODULES = YES;
				EMBEDDED_CONTENT_CONTAINS_SWIFT = YES;
				FRAMEWORK_SEARCH_PATHS = (
					"$(inherited)",
					"$(PLATFORM_DIR)/Developer/Library/Frameworks",
				);
				HEADER_SEARCH_PATHS = "$(inherited)";
				INFOPLIST_FILE = Resolver.xcodeproj/ResolverTests_Info.plist;
				IPHONEOS_DEPLOYMENT_TARGET = 11.0;
				LD_RUNPATH_SEARCH_PATHS = "$(inherited) @loader_path/../Frameworks @loader_path/Frameworks";
				MACOSX_DEPLOYMENT_TARGET = 10.14;
				OTHER_CFLAGS = "$(inherited)";
				OTHER_LDFLAGS = "$(inherited)";
				OTHER_SWIFT_FLAGS = "$(inherited)";
				SDKROOT = iphoneos;
				SWIFT_ACTIVE_COMPILATION_CONDITIONS = "$(inherited)";
				SWIFT_VERSION = 5.0;
				TARGET_NAME = ResolverTests;
				TVOS_DEPLOYMENT_TARGET = 13.0;
				WATCHOS_DEPLOYMENT_TARGET = 6.0;
			};
			name = Debug;
		};
		OBJ_56 /* Release */ = {
			isa = XCBuildConfiguration;
			buildSettings = {
				CLANG_ENABLE_MODULES = YES;
				EMBEDDED_CONTENT_CONTAINS_SWIFT = YES;
				FRAMEWORK_SEARCH_PATHS = (
					"$(inherited)",
					"$(PLATFORM_DIR)/Developer/Library/Frameworks",
				);
				HEADER_SEARCH_PATHS = "$(inherited)";
				INFOPLIST_FILE = Resolver.xcodeproj/ResolverTests_Info.plist;
				IPHONEOS_DEPLOYMENT_TARGET = 11.0;
				LD_RUNPATH_SEARCH_PATHS = "$(inherited) @loader_path/../Frameworks @loader_path/Frameworks";
				MACOSX_DEPLOYMENT_TARGET = 10.14;
				OTHER_CFLAGS = "$(inherited)";
				OTHER_LDFLAGS = "$(inherited)";
				OTHER_SWIFT_FLAGS = "$(inherited)";
				SDKROOT = iphoneos;
				SWIFT_ACTIVE_COMPILATION_CONDITIONS = "$(inherited)";
				SWIFT_VERSION = 5.0;
				TARGET_NAME = ResolverTests;
				TVOS_DEPLOYMENT_TARGET = 13.0;
				WATCHOS_DEPLOYMENT_TARGET = 6.0;
			};
			name = Release;
		};
/* End XCBuildConfiguration section */

/* Begin XCConfigurationList section */
		OBJ_2 /* Build configuration list for PBXProject "Resolver" */ = {
			isa = XCConfigurationList;
			buildConfigurations = (
				OBJ_3 /* Debug */,
				OBJ_4 /* Release */,
			);
			defaultConfigurationIsVisible = 0;
			defaultConfigurationName = Release;
		};
		OBJ_36 /* Build configuration list for PBXNativeTarget "Resolver" */ = {
			isa = XCConfigurationList;
			buildConfigurations = (
				OBJ_37 /* Debug */,
				OBJ_38 /* Release */,
			);
			defaultConfigurationIsVisible = 0;
			defaultConfigurationName = Release;
		};
		OBJ_43 /* Build configuration list for PBXNativeTarget "ResolverPackageDescription" */ = {
			isa = XCConfigurationList;
			buildConfigurations = (
				OBJ_44 /* Debug */,
				OBJ_45 /* Release */,
			);
			defaultConfigurationIsVisible = 0;
			defaultConfigurationName = Release;
		};
		OBJ_49 /* Build configuration list for PBXAggregateTarget "ResolverPackageTests" */ = {
			isa = XCConfigurationList;
			buildConfigurations = (
				OBJ_50 /* Debug */,
				OBJ_51 /* Release */,
			);
			defaultConfigurationIsVisible = 0;
			defaultConfigurationName = Release;
		};
		OBJ_54 /* Build configuration list for PBXNativeTarget "ResolverTests" */ = {
			isa = XCConfigurationList;
			buildConfigurations = (
				OBJ_55 /* Debug */,
				OBJ_56 /* Release */,
			);
			defaultConfigurationIsVisible = 0;
			defaultConfigurationName = Release;
		};
/* End XCConfigurationList section */
	};
	rootObject = OBJ_1 /* Project object */;
}<|MERGE_RESOLUTION|>--- conflicted
+++ resolved
@@ -334,11 +334,8 @@
 		OBJ_37 /* Debug */ = {
 			isa = XCBuildConfiguration;
 			buildSettings = {
-<<<<<<< HEAD
 				APPLICATION_EXTENSION_API_ONLY = YES;
-=======
 				CURRENT_PROJECT_VERSION = 1;
->>>>>>> 9d0daeee
 				ENABLE_TESTABILITY = YES;
 				FRAMEWORK_SEARCH_PATHS = (
 					"$(inherited)",
@@ -370,11 +367,8 @@
 		OBJ_38 /* Release */ = {
 			isa = XCBuildConfiguration;
 			buildSettings = {
-<<<<<<< HEAD
 				APPLICATION_EXTENSION_API_ONLY = YES;
-=======
 				CURRENT_PROJECT_VERSION = 1;
->>>>>>> 9d0daeee
 				ENABLE_TESTABILITY = YES;
 				FRAMEWORK_SEARCH_PATHS = (
 					"$(inherited)",
