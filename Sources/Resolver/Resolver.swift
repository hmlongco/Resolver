//
// Resolver.swift
//
// GitHub Repo and Documentation: https://github.com/hmlongco/Resolver
//
// Copyright © 2017 Michael Long. All rights reserved.
//
// Permission is hereby granted, free of charge, to any person obtaining a copy
// of this software and associated documentation files (the "Software"), to deal
// in the Software without restriction, including without limitation the rights
// to use, copy, modify, merge, publish, distribute, sublicense, and/or sell
// copies of the Software, and to permit persons to whom the Software is
// furnished to do so, subject to the following conditions:
//
// The above copyright notice and this permission notice shall be included in
// all copies or substantial portions of the Software.
//
// THE SOFTWARE IS PROVIDED "AS IS", WITHOUT WARRANTY OF ANY KIND, EXPRESS OR
// IMPLIED, INCLUDING BUT NOT LIMITED TO THE WARRANTIES OF MERCHANTABILITY,
// FITNESS FOR A PARTICULAR PURPOSE AND NONINFRINGEMENT. IN NO EVENT SHALL THE
// AUTHORS OR COPYRIGHT HOLDERS BE LIABLE FOR ANY CLAIM, DAMAGES OR OTHER
// LIABILITY, WHETHER IN AN ACTION OF CONTRACT, TORT OR OTHERWISE, ARISING FROM,
// OUT OF OR IN CONNECTION WITH THE SOFTWARE OR THE USE OR OTHER DEALINGS IN
// THE SOFTWARE.
//

#if os(iOS)
import UIKit
import SwiftUI
#elseif os(macOS) || os(tvOS) || os(watchOS)
import Foundation
import SwiftUI
#else
import Foundation
#endif

// swiftlint:disable file_length

public protocol ResolverRegistering {
    static func registerAllServices()
}

/// The Resolving protocol is used to make the Resolver registries available to a given class.
public protocol Resolving {
    var resolver: Resolver { get }
}

extension Resolving {
    public var resolver: Resolver {
        return Resolver.root
    }
}

/// Resolver is a Dependency Injection registry that registers Services for later resolution and
/// injection into newly constructed instances.
public final class Resolver {

    // MARK: - Defaults

    /// Default registry used by the static Registration functions.
    public static var main: Resolver = Resolver()
    /// Default registry used by the static Resolution functions and by the Resolving protocol.
    public static var root: Resolver = main
    /// Default scope applied when registering new objects.
    public static var defaultScope: ResolverScope = .graph
    /// Internal scope cache used for .scope(.container)
    public lazy var cache: ResolverScope = ResolverScopeCache()

    // MARK: - Lifecycle

    public init(parent: Resolver? = nil) {
        if let parent = parent {
            self.childContainers.append(parent)
        }
    }

    /// Adds a child container to this container. Children will be searched if this container fails to find a registration factory
    /// that matches the desired type.
    public func add(child: Resolver) {
        lock.lock()
        defer { lock.unlock() }
        self.childContainers.append(child)
    }

    /// Call function to force one-time initialization of the Resolver registries. Usually not needed as functionality
    /// occurs automatically the first time a resolution function is called.
    public final func registerServices() {
        lock.lock()
        defer { lock.unlock() }
        registrationCheck()
    }

    /// Call function to force one-time initialization of the Resolver registries. Usually not needed as functionality
    /// occurs automatically the first time a resolution function is called.
    public static var registerServices: (() -> Void)? = {
        lock.lock()
        defer { lock.unlock() }
        registrationCheck()
    }

    /// Called to effectively reset Resolver to its initial state, including recalling registerAllServices if it was provided. This will
    /// also reset the three known caches: application, cached, shared.
    public static func reset() {
        lock.lock()
        defer { lock.unlock() }
        main = Resolver()
        root = main
        ResolverScope.application.reset()
        ResolverScope.cached.reset()
        ResolverScope.shared.reset()
        registrationNeeded = true
    }

    // MARK: - Service Registration

    /// Static shortcut function used to register a specifc Service type and its instantiating factory method.
    ///
    /// - parameter type: Type of Service being registered. Optional, may be inferred by factory result type.
    /// - parameter name: Named variant of Service being registered.
    /// - parameter factory: Closure that constructs and returns instances of the Service.
    ///
    /// - returns: ResolverOptions instance that allows further customization of registered Service.
    ///
    @discardableResult
    public static func register<Service>(_ type: Service.Type = Service.self, name: Resolver.Name? = nil, multi: Bool = false,
                                         factory: @escaping ResolverFactory<Service>) -> ResolverOptions<Service> {
        return main.register(type, name: name, multi: multi, factory: factory)
    }

    /// Static shortcut function used to register a specific Service type and its instantiating factory method.
    ///
    /// - parameter type: Type of Service being registered. Optional, may be inferred by factory result type.
    /// - parameter name: Named variant of Service being registered.
    /// - parameter factory: Closure that constructs and returns instances of the Service.
    ///
    /// - returns: ResolverOptions instance that allows further customization of registered Service.
    ///
    @discardableResult
    public static func register<Service>(_ type: Service.Type = Service.self, name: Resolver.Name? = nil, multi: Bool = false,
                                         factory: @escaping ResolverFactoryResolver<Service>) -> ResolverOptions<Service> {
        return main.register(type, name: name, multi: multi, factory: factory)
    }

    /// Static shortcut function used to register a specific Service type and its instantiating factory method with multiple argument support.
    ///
    /// - parameter type: Type of Service being registered. Optional, may be inferred by factory result type.
    /// - parameter name: Named variant of Service being registered.
    /// - parameter factory: Closure that accepts arguments and constructs and returns instances of the Service.
    ///
    /// - returns: ResolverOptions instance that allows further customization of registered Service.
    ///
    @discardableResult
    public static func register<Service>(_ type: Service.Type = Service.self, name: Resolver.Name? = nil, multi: Bool = false,
                                         factory: @escaping ResolverFactoryArgumentsN<Service>) -> ResolverOptions<Service> {
        return main.register(type, name: name, multi: multi, factory: factory)
    }

    /// Registers a specific Service type and its instantiating factory method.
    ///
    /// - parameter type: Type of Service being registered. Optional, may be inferred by factory result type.
    /// - parameter name: Named variant of Service being registered.
    /// - parameter factory: Closure that constructs and returns instances of the Service.
    ///
    /// - returns: ResolverOptions instance that allows further customization of registered Service.
    ///
    @discardableResult
    public final func register<Service>(_ type: Service.Type = Service.self, name: Resolver.Name? = nil, multi: Bool = false,
                                        factory: @escaping ResolverFactory<Service>) -> ResolverOptions<Service> {
        lock.lock()
        defer { lock.unlock() }
        let key = Int(bitPattern: ObjectIdentifier(Service.self))
        let factory: ResolverFactoryAnyArguments = { (_,_) in factory() }
        let registration = ResolverRegistration<Service>(resolver: self, key: key, name: name, factory: factory)
        add(registration: registration, with: key, name: name, multi: multi)
        return ResolverOptions(registration: registration)
    }

    /// Registers a specific Service type and its instantiating factory method.
    ///
    /// - parameter type: Type of Service being registered. Optional, may be inferred by factory result type.
    /// - parameter name: Named variant of Service being registered.
    /// - parameter factory: Closure that constructs and returns instances of the Service.
    ///
    /// - returns: ResolverOptions instance that allows further customization of registered Service.
    ///
    @discardableResult
    public final func register<Service>(_ type: Service.Type = Service.self, name: Resolver.Name? = nil, multi: Bool = false,
                                        factory: @escaping ResolverFactoryResolver<Service>) -> ResolverOptions<Service> {
        lock.lock()
        defer { lock.unlock() }
        let key = Int(bitPattern: ObjectIdentifier(Service.self))
        let factory: ResolverFactoryAnyArguments = { (r,_) in factory(r) }
        let registration = ResolverRegistration<Service>(resolver: self, key: key, name: name, factory: factory)
        add(registration: registration, with: key, name: name, multi: multi)
        return ResolverOptions(registration: registration)
    }

    /// Registers a specific Service type and its instantiating factory method with multiple argument support.
    ///
    /// - parameter type: Type of Service being registered. Optional, may be inferred by factory result type.
    /// - parameter name: Named variant of Service being registered.
    /// - parameter factory: Closure that accepts arguments and constructs and returns instances of the Service.
    ///
    /// - returns: ResolverOptions instance that allows further customization of registered Service.
    ///
    @discardableResult
    public final func register<Service>(_ type: Service.Type = Service.self, name: Resolver.Name? = nil, multi: Bool = false,
                                        factory: @escaping ResolverFactoryArgumentsN<Service>) -> ResolverOptions<Service> {
        lock.lock()
        defer { lock.unlock() }
        let key = Int(bitPattern: ObjectIdentifier(Service.self))
        let factory: ResolverFactoryAnyArguments = { (r,a) in factory(r, Args(a)) }
        let registration = ResolverRegistration<Service>(resolver: self, key: key, name: name, factory: factory )
        add(registration: registration, with: key, name: name, multi: multi)
        return ResolverOptions(registration: registration)
    }

    // MARK: - Service Resolution
    
    /// Static function calls the root registry to resolve an array of given Service type.
    ///
    /// - important: Use this method to resolve an array of Service which are registered separately whith `TRUE` value of `multi` parameter
    ///
    /// - parameter type: Type of Service being resolved. Optional, may be inferred by assignment result type.
    /// - parameter name: Named variant of Service being resolved.
    /// - parameter args: Optional arguments that may be passed to registration factory.
    ///
    /// - returns: Instance of specified Service.
    public static func multiResolve<Service>(_ type: Service.Type = Service.self, name: Resolver.Name? = nil, args: Any? = nil) -> [Service] {
        return main.multiResolve(type, name: name, args: args)
    }
    
    /// Resolves and returns an array of the given Service type from the current registry or from its
    /// parent registries.
    ///
    /// - important: Use this method to resolve an array of Service which are registered separately whith `TRUE` value of `multi` parameter
    ///
    /// - parameter type: Type of Service being resolved. Optional, may be inferred by assignment result type.
    /// - parameter name: Named variant of Service being resolved.
    /// - parameter args: Optional arguments that may be passed to registration factory.
    ///
    /// - returns: Instance of specified Service.
    ///
    public final func multiResolve<Service>(_ type: Service.Type = Service.self, name: Resolver.Name? = nil, args: Any? = nil) -> [Service] {
        lock.lock()
        defer { lock.unlock() }
        registrationCheck()
<<<<<<< HEAD
        if let multiRegistrations = lookup(type, name: name) as? MultiRegistration<Service> {
            return multiRegistrations.registrations.compactMap { $0.scope.resolve(resolver: self, registration: $0, args: args) }
=======
        if let registration = root.lookup(type, name: name), let service = registration.resolve(resolver: root, args: args) {
            return service
>>>>>>> 0f2f4844
        }
        fatalError("RESOLVER: '\(Service.self):\(name?.rawValue ?? "NONAME")' not resolved. To disambiguate optionals use resolver.optional().")
    }

    /// Static function calls the root registry to resolve a given Service type.
    ///
    /// - parameter type: Type of Service being resolved. Optional, may be inferred by assignment result type.
    /// - parameter name: Named variant of Service being resolved.
    /// - parameter args: Optional arguments that may be passed to registration factory.
    ///
    /// - returns: Instance of specified Service.
    public static func resolve<Service>(_ type: Service.Type = Service.self, name: Resolver.Name? = nil, args: Any? = nil) -> Service {
        return main.resolve(type, name: name, args: args)
    }

    /// Resolves and returns an instance of the given Service type from the current registry or from its
    /// parent registries.
    ///
    /// - parameter type: Type of Service being resolved. Optional, may be inferred by assignment result type.
    /// - parameter name: Named variant of Service being resolved.
    /// - parameter args: Optional arguments that may be passed to registration factory.
    ///
    /// - returns: Instance of specified Service.
    ///
    public final func resolve<Service>(_ type: Service.Type = Service.self, name: Resolver.Name? = nil, args: Any? = nil) -> Service {
<<<<<<< HEAD
        return resolve(type, name: name, args: args, isOptional: false)!
=======
        lock.lock()
        defer { lock.unlock() }
        registrationCheck()
        if let registration = lookup(type, name: name), let service = registration.resolve(resolver: self, args: args) {
            return service
        }
        fatalError("RESOLVER: '\(Service.self):\(name?.rawValue ?? "NONAME")' not resolved. To disambiguate optionals use resolver.optional().")
>>>>>>> 0f2f4844
    }

    /// Static function calls the root registry to resolve an optional Service type.
    ///
    /// - parameter type: Type of Service being resolved. Optional, may be inferred by assignment result type.
    /// - parameter name: Named variant of Service being resolved.
    /// - parameter args: Optional arguments that may be passed to registration factory.
    ///
    /// - returns: Instance of specified Service.
    ///
    public static func optional<Service>(_ type: Service.Type = Service.self, name: Resolver.Name? = nil, args: Any? = nil) -> Service? {
<<<<<<< HEAD
        return main.optional(type, name: name, args: args)
=======
        lock.lock()
        defer { lock.unlock() }
        registrationCheck()
        if let registration = root.lookup(type, name: name), let service = registration.resolve(resolver: root, args: args) {
            return service
        }
        return nil
>>>>>>> 0f2f4844
    }

    /// Resolves and returns an optional instance of the given Service type from the current registry or
    /// from its parent registries.
    ///
    /// - parameter type: Type of Service being resolved. Optional, may be inferred by assignment result type.
    /// - parameter name: Named variant of Service being resolved.
    /// - parameter args: Optional arguments that may be passed to registration factory.
    ///
    /// - returns: Instance of specified Service.
    ///
    public final func optional<Service>(_ type: Service.Type = Service.self, name: Resolver.Name? = nil, args: Any? = nil) -> Service? {
        return resolve(type, name: name, args: args, isOptional: true)
    }

    // MARK: - Internal
    
    /// Internal function resolves both Optional and Non-Optional Service
    private final func resolve<Service>(_ type: Service.Type = Service.self, name: Resolver.Name? = nil, args: Any? = nil, isOptional: Bool) -> Service? {
        lock.lock()
        defer { lock.unlock() }
        registrationCheck()
<<<<<<< HEAD
        if let registration = lookup(type, name: name) as? ResolverRegistration<Service>,
           let service = registration.scope.resolve(resolver: self, registration: registration, args: args) {
=======
        if let registration = lookup(type, name: name), let service = registration.resolve(resolver: self, args: args) {
>>>>>>> 0f2f4844
            return service
        }
        if isOptional { return nil }
        fatalError("RESOLVER: '\(Service.self):\(name?.rawValue ?? "NONAME")' not resolved. To disambiguate optionals use resolver.optional().")
    }

    /// Internal function searches the current and child registries for a ResolverRegistration<Service> that matches
    /// the supplied type and name.
    private final func lookup<Service>(_ type: Service.Type, name: Resolver.Name?) -> Any? {
        let key = Int(bitPattern: ObjectIdentifier(Service.self))
        if let name = name?.rawValue {
            if let registration = namedRegistrations["\(key):\(name)"] {
                return registration
            }
        } else if let registration = typedRegistrations[key] {
            return registration
        }
        for child in childContainers {
            if let registration = child.lookup(type, name: name) {
                return registration
            }
        }
        return nil
    }

    /// Internal function adds a new registration to the proper container.
    private final func add<Service>(registration: ResolverRegistration<Service>, with key: Int, name: Resolver.Name?, multi: Bool) {
        if multi {
            if let name = name?.rawValue {
                var registrations: MultiRegistration<Service> = namedRegistrations["\(key):\(name)"] as? MultiRegistration<Service> ?? .init()
                registrations.add(registration)
                namedRegistrations["\(key):\(name)"] = registrations
            } else {
                var registrations: MultiRegistration<Service> = typedRegistrations[key] as? MultiRegistration<Service> ?? .init()
                registrations.add(registration)
                typedRegistrations[key] = registrations
            }
        }else {
            if let name = name?.rawValue {
                namedRegistrations["\(key):\(name)"] = registration
            } else {
                typedRegistrations[key] = registration
            }
        }
    }

    private let NONAME = "*"
    private let lock = Resolver.lock
    private var childContainers: [Resolver] = []
    private var typedRegistrations = [Int : Any]()
    private var namedRegistrations = [String : Any]()
}

/// Resolving an instance of a service is a recursive process (service A needs a B which needs a C).
private final class ResolverRecursiveLock {
    init() {
        pthread_mutexattr_init(&recursiveMutexAttr)
        pthread_mutexattr_settype(&recursiveMutexAttr, PTHREAD_MUTEX_RECURSIVE)
        pthread_mutex_init(&recursiveMutex, &recursiveMutexAttr)
    }
    @inline(__always)
    final func lock() {
        pthread_mutex_lock(&recursiveMutex)
    }
    @inline(__always)
    final func unlock() {
        pthread_mutex_unlock(&recursiveMutex)
    }
    private var recursiveMutex = pthread_mutex_t()
    private var recursiveMutexAttr = pthread_mutexattr_t()
}

extension Resolver {
    fileprivate static let lock = ResolverRecursiveLock()
}

/// Resolver Service Name Space Support
extension Resolver {

    /// Internal class used by Resolver for typed name space support.
    public struct Name: ExpressibleByStringLiteral, Hashable, Equatable {
        public let rawValue: String
        public init(_ rawValue: String) {
            self.rawValue = rawValue
        }
        public init(stringLiteral: String) {
            self.rawValue = stringLiteral
        }
        public static func name(fromString string: String?) -> Name? {
            if let string = string { return Name(string) }
            return nil
        }
        static public func == (lhs: Name, rhs: Name) -> Bool {
            return lhs.rawValue == rhs.rawValue
        }
        public func hash(into hasher: inout Hasher) {
            hasher.combine(rawValue)
        }
    }

}

/// Resolver Multiple Argument Support
extension Resolver {

    /// Internal class used by Resolver for multiple argument support.
    public struct Args {

        private var args: [String:Any?]

        public init(_ args: Any?) {
            if let args = args as? Args {
                self.args = args.args
            } else if let args = args as? [String:Any?] {
                self.args = args
            } else {
                self.args = ["" : args]
            }
        }

        #if swift(>=5.2)
        public func callAsFunction<T>() -> T {
            assert(args.count == 1, "argument order indeterminate, use keyed arguments")
            return (args.first?.value as? T)!
        }

        public func callAsFunction<T>(_ key: String) -> T {
            return (args[key] as? T)!
        }
        #endif

        public func optional<T>() -> T? {
            return args.first?.value as? T
        }

        public func optional<T>(_ key: String) -> T? {
            return args[key] as? T
        }

        public func get<T>() -> T {
            assert(args.count == 1, "argument order indeterminate, use keyed arguments")
            return (args.first?.value as? T)!
        }

        public func get<T>(_ key: String) -> T {
            return (args[key] as? T)!
        }

    }

}

/// Resolver Multi Injection Support
extension Resolver {
    
    private struct MultiRegistration<Service> {
        var registrations: [ResolverRegistration<Service>] = []
        
        mutating func add(_ registration: ResolverRegistration<Service>) {
            registrations.append(registration)
        }
    }
    
}

// Registration Internals

private var registrationNeeded: Bool = true

@inline(__always)
private func registrationCheck() {
    guard registrationNeeded else {
        return
    }
    if let registering = (Resolver.root as Any) as? ResolverRegistering {
        type(of: registering).registerAllServices()
    }
    registrationNeeded = false
}

public typealias ResolverFactory<Service> = () -> Service?
public typealias ResolverFactoryResolver<Service> = (_ resolver: Resolver) -> Service?
public typealias ResolverFactoryArgumentsN<Service> = (_ resolver: Resolver, _ args: Resolver.Args) -> Service?
public typealias ResolverFactoryAnyArguments<Service> = (_ resolver: Resolver, _ args: Any?) -> Service?
public typealias ResolverFactoryMutator<Service> = (_ resolver: Resolver, _ service: Service) -> Void
public typealias ResolverFactoryMutatorArgumentsN<Service> = (_ resolver: Resolver, _ service: Service, _ args: Resolver.Args) -> Void

/// A ResolverOptions instance is returned by a registration function in order to allow additional configuration. (e.g. scopes, etc.)
public struct ResolverOptions<Service> {

    // MARK: - Parameters

    public var registration: ResolverRegistration<Service>

    // MARK: - Fuctionality

    /// Indicates that the registered Service also implements a specific protocol that may be resolved on
    /// its own.
    ///
    /// - parameter type: Type of protocol being registered.
    /// - parameter name: Named variant of protocol being registered.
    ///
    /// - returns: ResolverOptions instance that allows further customization of registered Service.
    ///
    @discardableResult
    public func implements<Protocol>(_ type: Protocol.Type, name: Resolver.Name? = nil) -> ResolverOptions<Service> {
        registration.resolver?.register(type.self, name: name) { r, args in r.resolve(Service.self, args: args) as? Protocol }
        return self
    }

    /// Allows easy assignment of injected properties into resolved Service.
    ///
    /// - parameter block: Resolution block.
    ///
    /// - returns: ResolverOptions instance that allows further customization of registered Service.
    ///
    @discardableResult
    public func resolveProperties(_ block: @escaping ResolverFactoryMutator<Service>) -> ResolverOptions<Service> {
        registration.update { existingFactory in
            return { (resolver, args) in
                guard let service = existingFactory(resolver, args) else {
                    return nil
                }
                block(resolver, service)
                return service
            }
        }
        return self
    }

    /// Allows easy assignment of injected properties into resolved Service.
    ///
    /// - parameter block: Resolution block that also receives resolution arguments.
    ///
    /// - returns: ResolverOptions instance that allows further customization of registered Service.
    ///
    @discardableResult
    public func resolveProperties(_ block: @escaping ResolverFactoryMutatorArgumentsN<Service>) -> ResolverOptions<Service> {
        registration.update { existingFactory in
            return { (resolver, args) in
                guard let service = existingFactory(resolver, args) else {
                    return nil
                }
                block(resolver, service, Resolver.Args(args))
                return service
            }
        }
        return self
    }

    /// Defines scope in which requested Service may be cached.
    ///
    /// - parameter block: Resolution block.
    ///
    /// - returns: ResolverOptions instance that allows further customization of registered Service.
    ///
    @discardableResult
    public func scope(_ scope: ResolverScope) -> ResolverOptions<Service> {
        registration.scope = scope
        return self
    }
}

/// ResolverRegistration base class provides storage for the registration keys, scope, and property mutator.
public final class ResolverRegistration<Service> {

    public let key: Int
    public let cacheKey: String
    
    fileprivate var factory: ResolverFactoryAnyArguments<Service>
    fileprivate var scope: ResolverScope = Resolver.defaultScope
    
    fileprivate weak var resolver: Resolver?

    public init(resolver: Resolver, key: Int, name: Resolver.Name?, factory: @escaping ResolverFactoryAnyArguments<Service>) {
        self.resolver = resolver
        self.key = key
        if let namedService = name {
            self.cacheKey = String(key) + ":" + namedService.rawValue
        } else {
            self.cacheKey = String(key)
        }
        self.factory = factory
    }

    /// Called by Resolver containers to resolve a registration. Depending on scope may return a previously cached instance.
    public final func resolve(resolver: Resolver, args: Any?) -> Service? {
        return scope.resolve(registration: self, resolver: resolver, args: args)
    }
    
    /// Called by Resolver scopes to instantiate a new instance of a service.
    public final func instantiate(resolver: Resolver, args: Any?) -> Service? {
        return factory(resolver, args)
    }
    
    /// Called by ResolverOptions to wrap a given service factory with new behavior.
    public final func update(factory modifier: (_ factory: @escaping ResolverFactoryAnyArguments<Service>) -> ResolverFactoryAnyArguments<Service>) {
        self.factory = modifier(factory)
    }

}

// Scopes

/// Resolver scopes exist to control when resolution occurs and how resolved instances are cached. (If at all.)
public protocol ResolverScopeType: AnyObject {
    func resolve<Service>(registration: ResolverRegistration<Service>, resolver: Resolver, args: Any?) -> Service?
    func reset()
}

public class ResolverScope: ResolverScopeType {

    // Moved definitions to ResolverScope to allow for dot notation access

    /// All application scoped services exist for lifetime of the app. (e.g Singletons)
    public static let application = ResolverScopeCache()
    /// Proxy to container's scope. Cache type depends on type supplied to container (default .cache)
    public static let container = ResolverScopeContainer()
    /// Cached services exist for lifetime of the app or until their cache is reset.
    public static let cached = ResolverScopeCache()
    /// Graph services are initialized once and only once during a given resolution cycle. This is the default scope.
    public static let graph = ResolverScopeGraph()
    /// Shared services persist while strong references to them exist. They're then deallocated until the next resolve.
    public static let shared = ResolverScopeShare()
    /// Unique services are created and initialized each and every time they're resolved.
    public static let unique = ResolverScope()

    public init() {}
    
    /// Core scope resolution simply instantiates new instance every time it's called (e.g. .unique)
    public func resolve<Service>(registration: ResolverRegistration<Service>, resolver: Resolver, args: Any?) -> Service? {
        return registration.instantiate(resolver: resolver, args: args)
    }
    
    public func reset() {
        // nothing to see here. move along.
    }
}

/// Cached services exist for lifetime of the app or until their cache is reset.
public class ResolverScopeCache: ResolverScope {

    public override init() {}

    public override func resolve<Service>(registration: ResolverRegistration<Service>, resolver: Resolver, args: Any?) -> Service? {
        if let service = cachedServices[registration.cacheKey] as? Service {
            return service
        }
        let service = registration.instantiate(resolver: resolver, args: args)
        if let service = service {
            cachedServices[registration.cacheKey] = service
        }
        return service
    }

    public override func reset() {
        cachedServices.removeAll()
    }

    fileprivate var cachedServices = [String : Any](minimumCapacity: 32)
}

/// Graph services are initialized once and only once during a given resolution cycle. This is the default scope.
public final class ResolverScopeGraph: ResolverScope {

    public override init() {}

    public override final func resolve<Service>(registration: ResolverRegistration<Service>, resolver: Resolver, args: Any?) -> Service? {
        if let service = graph[registration.cacheKey] as? Service {
            return service
        }
        resolutionDepth = resolutionDepth + 1
        let service = registration.instantiate(resolver: resolver, args: args)
        resolutionDepth = resolutionDepth - 1
        if resolutionDepth == 0 {
            graph.removeAll()
        } else if let service = service, type(of: service as Any) is AnyClass {
            graph[registration.cacheKey] = service
        }
        return service
    }
    
    public override final func reset() {}

    private var graph = [String : Any?](minimumCapacity: 32)
    private var resolutionDepth: Int = 0
}

/// Shared services persist while strong references to them exist. They're then deallocated until the next resolve.
public final class ResolverScopeShare: ResolverScope {

    public override init() {}

    public override final func resolve<Service>(registration: ResolverRegistration<Service>, resolver: Resolver, args: Any?) -> Service? {
        if let service = cachedServices[registration.cacheKey]?.service as? Service {
            return service
        }
        let service = registration.instantiate(resolver: resolver, args: args)
        if let service = service, type(of: service as Any) is AnyClass {
            cachedServices[registration.cacheKey] = BoxWeak(service: service as AnyObject)
        }
        return service
    }

    public override final func reset() {
        cachedServices.removeAll()
    }

    private struct BoxWeak {
        weak var service: AnyObject?
    }

    private var cachedServices = [String : BoxWeak](minimumCapacity: 32)
}

/// Unique services are created and initialized each and every time they're resolved. Performed by default implementation of ResolverScope.
public typealias ResolverScopeUnique = ResolverScope

/// Proxy to container's scope. Cache type depends on type supplied to container (default .cache)
public final class ResolverScopeContainer: ResolverScope {
    
    public override init() {}
    
    public override final func resolve<Service>(registration: ResolverRegistration<Service>, resolver: Resolver, args: Any?) -> Service? {
        return resolver.cache.resolve(registration: registration, resolver: resolver, args: args)
    }
    
}


#if os(iOS)
/// Storyboard Automatic Resolution Protocol
public protocol StoryboardResolving: Resolving {
    func resolveViewController()
}

/// Storyboard Automatic Resolution Trigger
public extension UIViewController {
    // swiftlint:disable unused_setter_value
    @objc dynamic var resolving: Bool {
        get {
            return true
        }
        set {
            if let vc = self as? StoryboardResolving {
                vc.resolveViewController()
            }
        }
    }
    // swiftlint:enable unused_setter_value
}
#endif

// Swift Property Wrappers

#if swift(>=5.1)
/// Immediate injection property wrapper.
///
/// Wrapped dependent service is resolved immediately using Resolver.root upon struct initialization.
///
@propertyWrapper public struct Injected<Service> {
    private var service: Service
    public init() {
        self.service = Resolver.resolve(Service.self)
    }
    public init(name: Resolver.Name? = nil, container: Resolver? = nil) {
        self.service = container?.resolve(Service.self, name: name) ?? Resolver.resolve(Service.self, name: name)
    }
    public var wrappedValue: Service {
        get { return service }
        mutating set { service = newValue }
    }
    public var projectedValue: Injected<Service> {
        get { return self }
        mutating set { self = newValue }
    }
}

/// OptionalInjected property wrapper.
///
/// If available, wrapped dependent service is resolved immediately using Resolver.root upon struct initialization.
///
@propertyWrapper public struct OptionalInjected<Service> {
    private var service: Service?
    public init() {
        self.service = Resolver.optional(Service.self)
    }
    public init(name: Resolver.Name? = nil, container: Resolver? = nil) {
        self.service = container?.optional(Service.self, name: name) ?? Resolver.optional(Service.self, name: name)
    }
    public var wrappedValue: Service? {
        get { return service }
        mutating set { service = newValue }
    }
    public var projectedValue: OptionalInjected<Service> {
        get { return self }
        mutating set { self = newValue }
    }
}

/// Lazy injection property wrapper. Note that embedded container and name properties will be used if set prior to service instantiation.
///
/// Wrapped dependent service is not resolved until service is accessed.
///
@propertyWrapper public struct LazyInjected<Service> {
    private var lock = Resolver.lock
    private var initialize: Bool = true
    private var service: Service!
    public var container: Resolver?
    public var name: Resolver.Name?
    public var args: Any?
    public init() {}
    public init(name: Resolver.Name? = nil, container: Resolver? = nil) {
        self.name = name
        self.container = container
    }
    public var isEmpty: Bool {
        lock.lock()
        defer { lock.unlock() }
        return service == nil
    }
    public var wrappedValue: Service {
        mutating get {
            lock.lock()
            defer { lock.unlock() }
            if initialize {
                self.initialize = false
                self.service = container?.resolve(Service.self, name: name, args: args) ?? Resolver.resolve(Service.self, name: name, args: args)
            }
            return service
        }
        mutating set {
            lock.lock()
            defer { lock.unlock() }
            initialize = false
            service = newValue
        }
    }
    public var projectedValue: LazyInjected<Service> {
        get { return self }
        mutating set { self = newValue }
    }
    public mutating func release() {
        lock.lock()
        defer { lock.unlock() }
        self.service = nil
    }
}

/// Weak lazy injection property wrapper. Note that embedded container and name properties will be used if set prior to service instantiation.
///
/// Wrapped dependent service is not resolved until service is accessed.
///
@propertyWrapper public struct WeakLazyInjected<Service> {
    private var lock = Resolver.lock
    private var initialize: Bool = true
    private weak var service: AnyObject?
    public var container: Resolver?
    public var name: Resolver.Name?
    public var args: Any?
    public init() {}
    public init(name: Resolver.Name? = nil, container: Resolver? = nil) {
        self.name = name
        self.container = container
    }
    public var isEmpty: Bool {
        lock.lock()
        defer { lock.unlock() }
        return service == nil
    }
    public var wrappedValue: Service? {
        mutating get {
            lock.lock()
            defer { lock.unlock() }
            if initialize {
                self.initialize = false
                self.service = (container?.resolve(Service.self, name: name, args: args)
                                    ?? Resolver.resolve(Service.self, name: name, args: args)) as AnyObject
            }
            return service as? Service
        }
        mutating set {
            lock.lock()
            defer { lock.unlock() }
            initialize = false
            service = newValue as AnyObject
        }
    }
    public var projectedValue: WeakLazyInjected<Service> {
        get { return self }
        mutating set { self = newValue }
    }
}

/// Immediate injection property wrapper.
///
/// Wrapped dependent service is resolved immediately using Resolver.root upon struct initialization.
///
@propertyWrapper public struct MultiInjected<Service> {
    private var services: [Service]
    public init() {
        self.services = Resolver.multiResolve(Service.self)
    }
    public init(name: Resolver.Name? = nil, container: Resolver? = nil) {
        self.services = container?.multiResolve(Service.self, name: name) ?? Resolver.multiResolve(Service.self, name: name)
    }
    public var wrappedValue: [Service] {
        get { return services }
        mutating set { services = newValue }
    }
    public var projectedValue: MultiInjected<Service> {
        get { return self }
        mutating set { self = newValue }
    }
}

/// Lazy injection property wrapper. Note that embedded container and name properties will be used if set prior to service instantiation.
///
/// Wrapped dependent service is not resolved until service is accessed.
///
@propertyWrapper public struct MultiLazyInjected<Service> {
    private var lock = Resolver.lock
    private var initialize: Bool = true
    private var services: [Service]!
    public var container: Resolver?
    public var name: Resolver.Name?
    public var args: Any?
    public init() {}
    public init(name: Resolver.Name? = nil, container: Resolver? = nil) {
        self.name = name
        self.container = container
    }
    public var isEmpty: Bool {
        lock.lock()
        defer { lock.unlock() }
        return services == nil || services.isEmpty
    }
    public var wrappedValue: [Service] {
        mutating get {
            lock.lock()
            defer { lock.unlock() }
            if initialize {
                self.initialize = false
                self.services = container?.multiResolve(Service.self, name: name, args: args) ?? Resolver.multiResolve(Service.self, name: name, args: args)
            }
            return services
        }
        mutating set {
            lock.lock()
            defer { lock.unlock() }
            initialize = false
            services = newValue
        }
    }
    public var projectedValue: MultiLazyInjected<Service> {
        get { return self }
        mutating set { self = newValue }
    }
    public mutating func release() {
        lock.lock()
        defer { lock.unlock() }
        self.services = nil
    }
}
#if os(iOS) || os(macOS) || os(tvOS) || os(watchOS)
/// Immediate injection property wrapper for SwiftUI ObservableObjects. This wrapper is meant for use in SwiftUI Views and exposes
/// bindable objects similar to that of SwiftUI @observedObject and @environmentObject.
///
/// Dependent service must be of type ObservableObject. Updating object state will trigger view update.
///
/// Wrapped dependent service is resolved immediately using Resolver.root upon struct initialization.
///
@available(OSX 10.15, iOS 13.0, tvOS 13.0, watchOS 6.0, *)
@propertyWrapper public struct InjectedObject<Service>: DynamicProperty where Service: ObservableObject {
    @ObservedObject private var service: Service
    public init() {
        self.service = Resolver.resolve(Service.self)
    }
    public init(name: Resolver.Name? = nil, container: Resolver? = nil) {
        self.service = container?.resolve(Service.self, name: name) ?? Resolver.resolve(Service.self, name: name)
    }
    public var wrappedValue: Service {
        get { return service }
        mutating set { service = newValue }
    }
    public var projectedValue: ObservedObject<Service>.Wrapper {
        return self.$service
    }
}
#endif
#endif<|MERGE_RESOLUTION|>--- conflicted
+++ resolved
@@ -245,13 +245,8 @@
         lock.lock()
         defer { lock.unlock() }
         registrationCheck()
-<<<<<<< HEAD
         if let multiRegistrations = lookup(type, name: name) as? MultiRegistration<Service> {
             return multiRegistrations.registrations.compactMap { $0.scope.resolve(resolver: self, registration: $0, args: args) }
-=======
-        if let registration = root.lookup(type, name: name), let service = registration.resolve(resolver: root, args: args) {
-            return service
->>>>>>> 0f2f4844
         }
         fatalError("RESOLVER: '\(Service.self):\(name?.rawValue ?? "NONAME")' not resolved. To disambiguate optionals use resolver.optional().")
     }
@@ -277,17 +272,7 @@
     /// - returns: Instance of specified Service.
     ///
     public final func resolve<Service>(_ type: Service.Type = Service.self, name: Resolver.Name? = nil, args: Any? = nil) -> Service {
-<<<<<<< HEAD
         return resolve(type, name: name, args: args, isOptional: false)!
-=======
-        lock.lock()
-        defer { lock.unlock() }
-        registrationCheck()
-        if let registration = lookup(type, name: name), let service = registration.resolve(resolver: self, args: args) {
-            return service
-        }
-        fatalError("RESOLVER: '\(Service.self):\(name?.rawValue ?? "NONAME")' not resolved. To disambiguate optionals use resolver.optional().")
->>>>>>> 0f2f4844
     }
 
     /// Static function calls the root registry to resolve an optional Service type.
@@ -299,17 +284,7 @@
     /// - returns: Instance of specified Service.
     ///
     public static func optional<Service>(_ type: Service.Type = Service.self, name: Resolver.Name? = nil, args: Any? = nil) -> Service? {
-<<<<<<< HEAD
         return main.optional(type, name: name, args: args)
-=======
-        lock.lock()
-        defer { lock.unlock() }
-        registrationCheck()
-        if let registration = root.lookup(type, name: name), let service = registration.resolve(resolver: root, args: args) {
-            return service
-        }
-        return nil
->>>>>>> 0f2f4844
     }
 
     /// Resolves and returns an optional instance of the given Service type from the current registry or
@@ -332,12 +307,8 @@
         lock.lock()
         defer { lock.unlock() }
         registrationCheck()
-<<<<<<< HEAD
         if let registration = lookup(type, name: name) as? ResolverRegistration<Service>,
            let service = registration.scope.resolve(resolver: self, registration: registration, args: args) {
-=======
-        if let registration = lookup(type, name: name), let service = registration.resolve(resolver: self, args: args) {
->>>>>>> 0f2f4844
             return service
         }
         if isOptional { return nil }
